<<<<<<< HEAD
import litserve as ls

class SimpleLitAPI(ls.LitAPI):
    def setup(self, device):
        self.model1 = lambda x: x**2
        self.model2 = lambda x: x**3

    def decode_request(self, request):
        return request["input"]

    def predict(self, x):
        squared = self.model1(x)
        cubed = self.model2(x)
        output = squared + cubed
        yield {"output": output}

    def encode_response(self, output):
        yield {"output": output}
    
    def unbatch(self,response):
        yield response

if __name__ == "__main__":
    api = SimpleLitAPI()
    server = ls.LitServer(api,accelerator="auto")
    server.run(port=8000)



=======
import litserve as ls

class SimpleLitAPI(ls.LitAPI):
    def setup(self, device):
        self.model1 = lambda x: x**2
        self.model2 = lambda x: x**3

    def decode_request(self, request):
        return request["input"]

    def predict(self, x):
        squared = self.model1(x)
        cubed = self.model2(x)
        output = squared + cubed
        return {"output": output}

    def encode_response(self, output):
        return {"output": output}

if __name__ == "__main__":
    api = SimpleLitAPI()
    server = ls.LitServer(api, accelerator="cpu")
    server.run(port=8000)



>>>>>>> c6c6f23a
  <|MERGE_RESOLUTION|>--- conflicted
+++ resolved
@@ -1,34 +1,3 @@
-<<<<<<< HEAD
-import litserve as ls
-
-class SimpleLitAPI(ls.LitAPI):
-    def setup(self, device):
-        self.model1 = lambda x: x**2
-        self.model2 = lambda x: x**3
-
-    def decode_request(self, request):
-        return request["input"]
-
-    def predict(self, x):
-        squared = self.model1(x)
-        cubed = self.model2(x)
-        output = squared + cubed
-        yield {"output": output}
-
-    def encode_response(self, output):
-        yield {"output": output}
-    
-    def unbatch(self,response):
-        yield response
-
-if __name__ == "__main__":
-    api = SimpleLitAPI()
-    server = ls.LitServer(api,accelerator="auto")
-    server.run(port=8000)
-
-
-
-=======
 import litserve as ls
 
 class SimpleLitAPI(ls.LitAPI):
@@ -55,5 +24,4 @@
 
 
 
->>>>>>> c6c6f23a
   